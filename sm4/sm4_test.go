/*
Copyright Suzhou Tongji Fintech Research Institute 2017 All Rights Reserved.
Licensed under the Apache License, Version 2.0 (the "License");
you may not use this file except in compliance with the License.
You may obtain a copy of the License at

                 http://www.apache.org/licenses/LICENSE-2.0

Unless required by applicable law or agreed to in writing, software
distributed under the License is distributed on an "AS IS" BASIS,
WITHOUT WARRANTIES OR CONDITIONS OF ANY KIND, either express or implied.
See the License for the specific language governing permissions and
limitations under the License.
*/

package sm4

import (
	"fmt"
	"log"
	"reflect"
	"testing"
)

func TestSM4(t *testing.T) {
	key := []byte("1234567890abcdef")
	fmt.Printf("key = %v\n", key)
	data := []byte{0x01, 0x23, 0x45, 0x67, 0x89, 0xab, 0xcd, 0xef, 0xfe, 0xdc, 0xba, 0x98, 0x76, 0x54, 0x32, 0x10}
	WriteKeyToPem("key.pem", key, nil)
	key, err := ReadKeyFromPem("key.pem", nil)
	fmt.Printf("key = %v\n", key)
	if err != nil {
		log.Fatal(err)
	}
	fmt.Printf("data = %x\n", data)
	c, err := NewCipher(key)
	if err != nil {
		log.Fatal(err)
	}
	d0 := make([]byte, 16)
	c.Encrypt(d0, data)
	fmt.Printf("d0 = %x\n", d0)
	d1 := make([]byte, 16)
	c.Decrypt(d1, d0)
	fmt.Printf("d1 = %x\n", d1)
<<<<<<< HEAD
	if sa := testCompare(data, d1); sa != true {
		fmt.Printf("Error data!")
	}
=======
>>>>>>> a728bbde
}

func BenchmarkSM4(t *testing.B) {
	t.ReportAllocs()
	key := []byte("1234567890abcdef")
	data := []byte{0x01, 0x23, 0x45, 0x67, 0x89, 0xab, 0xcd, 0xef, 0xfe, 0xdc, 0xba, 0x98, 0x76, 0x54, 0x32, 0x10}
	WriteKeyToPem("key.pem", key, nil)
	key, err := ReadKeyFromPem("key.pem", nil)
	if err != nil {
		log.Fatal(err)
	}
	c, err := NewCipher(key)
	if err != nil {
		log.Fatal(err)
	}

	for i := 0; i < t.N; i++ {
		d0 := make([]byte, 16)
		c.Encrypt(d0, data)
		d1 := make([]byte, 16)
		c.Decrypt(d1, d0)
	}
<<<<<<< HEAD
}

func TestErrKeyLen(t *testing.T) {
	fmt.Printf("\n--------------test key len------------------")
	key := []byte("1234567890abcdefg")
	_, err := NewCipher(key)
	if err != nil {
		fmt.Println("\nError key len !")
	}
	key = []byte("1234")
	_, err = NewCipher(key)
	if err != nil {
		fmt.Println("Error key len !")
	}
	fmt.Println("------------------end----------------------")
}

func testCompare(key1, key2 []byte) bool {
	if len(key1) != len(key2) {
		return false
	}
	for i, v := range key1 {
		if i == 1 {
			fmt.Println("type of v", reflect.TypeOf(v))
		}
		a := key2[i]
		if a != v {
			return false
		}
	}
	return true
=======
>>>>>>> a728bbde
}<|MERGE_RESOLUTION|>--- conflicted
+++ resolved
@@ -43,12 +43,9 @@
 	d1 := make([]byte, 16)
 	c.Decrypt(d1, d0)
 	fmt.Printf("d1 = %x\n", d1)
-<<<<<<< HEAD
 	if sa := testCompare(data, d1); sa != true {
 		fmt.Printf("Error data!")
 	}
-=======
->>>>>>> a728bbde
 }
 
 func BenchmarkSM4(t *testing.B) {
@@ -71,7 +68,6 @@
 		d1 := make([]byte, 16)
 		c.Decrypt(d1, d0)
 	}
-<<<<<<< HEAD
 }
 
 func TestErrKeyLen(t *testing.T) {
@@ -103,6 +99,26 @@
 		}
 	}
 	return true
-=======
->>>>>>> a728bbde
+}
+
+func BenchmarkSM4(t *testing.B) {
+	t.ReportAllocs()
+	key := []byte("1234567890abcdef")
+	data := []byte{0x01, 0x23, 0x45, 0x67, 0x89, 0xab, 0xcd, 0xef, 0xfe, 0xdc, 0xba, 0x98, 0x76, 0x54, 0x32, 0x10}
+	WriteKeyToPem("key.pem", key, nil)
+	key, err := ReadKeyFromPem("key.pem", nil)
+	if err != nil {
+		log.Fatal(err)
+	}
+	c, err := NewCipher(key)
+	if err != nil {
+		log.Fatal(err)
+	}
+
+	for i := 0; i < t.N; i++ {
+		d0 := make([]byte, 16)
+		c.Encrypt(d0, data)
+		d1 := make([]byte, 16)
+		c.Decrypt(d1, d0)
+	}
 }